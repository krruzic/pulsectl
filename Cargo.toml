[package]
name = "rust-pulsectl-fork"
<<<<<<< HEAD
version = "0.2.8"
=======
version = "0.2.11"
>>>>>>> bba6ce59
authors = ["Kristopher Ruzic <krruzic@gmail.com>"]
edition = "2018"
license = "GPL-3.0+"
description = "A higher level API for libpulse_binding"
readme = "README.md"
keywords = ["pulse", "pulseaudio", "binding", "audio", "api"]
categories = ["api-bindings", "multimedia::audio"]
homepage = "https://github.com/JojiiOfficial/pulsectl"
repository = "https://github.com/JojiiOfficial/pulsectl"

[lib]
name = "pulsectl"
path = "src/lib.rs"

[dependencies]
libpulse-binding = "2.22.0"<|MERGE_RESOLUTION|>--- conflicted
+++ resolved
@@ -1,10 +1,6 @@
 [package]
 name = "rust-pulsectl-fork"
-<<<<<<< HEAD
-version = "0.2.8"
-=======
 version = "0.2.11"
->>>>>>> bba6ce59
 authors = ["Kristopher Ruzic <krruzic@gmail.com>"]
 edition = "2018"
 license = "GPL-3.0+"
